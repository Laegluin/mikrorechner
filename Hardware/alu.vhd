--- conflicted
+++ resolved
@@ -95,16 +95,13 @@
                 -- B muss zwischen 0 und 32 sein.
                 -- seine höchsten Bits werden mit 1en aufgefuellt.
             when "10100" => 
-<<<<<<< HEAD
                 ALU_Result <= A(bit_Width-1 downto to_integer(B)) & shift_Ones(to_integer(B) downto 0);
                 -- A wird um B Bit nach rechts geshiftet;
                 -- B muss zwischen 0 und 32 sein.
                 -- seine niedrigsten Bits werden mit 1en aufgefuellt.
-=======
                 ALU_Result <= A(bit_Width-1 downto 1) & B(1 downto 0);
                 -- A wird um 1 Bit nach rechts geshiftet;
                 -- sein niedrigstes Bit wird um höchstes Bit von B aufgefuellt.
->>>>>>> 5c306a64
             -- SHIFTR
             when "10101" => 
                 ALU_Result <= shift_Ones(bit_Width-to_integer(B) downto 0) & A(bit_Width-to_integer(B) downto 0);
